# Copyright (c) 2017-present, Facebook, Inc.
# All rights reserved.
# This source code is licensed under the BSD-style license found in the
# LICENSE file in the root directory of this source tree. An additional grant
# of patent rights can be found in the PATENTS file in the same directory.
from parlai.core.worlds import World, validate

class MTurkWorld(World):
<<<<<<< HEAD
    """
    Generic world for MTurk
    """
    def __init__(self, opt, mturk_agent):
=======
    """Generic world for MTurk."""
    
    def __init__(self, mturk_agent):
>>>>>>> 92bdb48a
        self.mturk_agent = mturk_agent
        self.episodeDone = False    

    def parley(self):
        self.episode_done = True

    def episode_done(self):
        return self.episodeDone

    def report(self):
        pass

    def shutdown(self):
        self.mturk_agent.shutdown()
        
    def review_work(self):
        """Programmatically approve/reject the turker's work.
        For example:
        .. code-block:: python
            if self.turker_response == '0':
                self.mturk_agent.reject_work('You rated our model's response as a 0/10 but we know we're better than that')
            else:
                if self.turker_response == '10':
                    self.mturk_agent.pay_bonus(1, 'Thanks for the great rating!')
                self.mturk_agent.approve_work()
        """
        # self.mturk_agent.approve_work()
        # self.mturk_agent.reject_work()
        # self.mturk_agent.pay_bonus(1000) # Pay $1000 as bonus
        # self.mturk_agent.block_worker() # Block this worker from future HITs
        pass<|MERGE_RESOLUTION|>--- conflicted
+++ resolved
@@ -6,16 +6,8 @@
 from parlai.core.worlds import World, validate
 
 class MTurkWorld(World):
-<<<<<<< HEAD
-    """
-    Generic world for MTurk
-    """
+    """Generic world for MTurk."""
     def __init__(self, opt, mturk_agent):
-=======
-    """Generic world for MTurk."""
-    
-    def __init__(self, mturk_agent):
->>>>>>> 92bdb48a
         self.mturk_agent = mturk_agent
         self.episodeDone = False    
 
